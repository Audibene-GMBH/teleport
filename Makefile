--- conflicted
+++ resolved
@@ -182,11 +182,7 @@
 # On Windows only build tsh. On all other platforms build teleport, tctl,
 # and tsh.
 BINARIES=$(BUILDDIR)/teleport $(BUILDDIR)/tctl $(BUILDDIR)/tsh $(BUILDDIR)/tbot
-<<<<<<< HEAD
-RELEASE_MESSAGE := "Building with GOOS=$(OS) GOARCH=$(ARCH) REPRODUCIBLE=$(REPRODUCIBLE) and $(PAM_MESSAGE) and $(FIPS_MESSAGE) and $(BPF_MESSAGE) and $(ROLETESTER_MESSAGE) and $(RDPCLIENT_MESSAGE) and $(LIBFIDO2_MESSAGE) and $(TOUCHID_MESSAGE)."
-=======
 RELEASE_MESSAGE := "Building with GOOS=$(OS) GOARCH=$(ARCH) REPRODUCIBLE=$(REPRODUCIBLE) and $(PAM_MESSAGE) and $(FIPS_MESSAGE) and $(BPF_MESSAGE) and $(RDPCLIENT_MESSAGE) and $(LIBFIDO2_MESSAGE) and $(TOUCHID_MESSAGE)."
->>>>>>> 8db2a1ec
 ifeq ("$(OS)","windows")
 BINARIES=$(BUILDDIR)/tsh
 endif
@@ -225,13 +221,8 @@
 # * Manual change detection was broken on a large dependency tree
 # If you are considering changing this behavior, please consult with dev team first
 .PHONY: $(BUILDDIR)/tctl
-<<<<<<< HEAD
-$(BUILDDIR)/tctl: roletester
-	GOOS=$(OS) GOARCH=$(ARCH) $(CGOFLAG) go build -tags "$(PAM_TAG) $(FIPS_TAG) $(ROLETESTER_TAG)" -o $(BUILDDIR)/tctl $(BUILDFLAGS) ./tool/tctl
-=======
 $(BUILDDIR)/tctl:
 	GOOS=$(OS) GOARCH=$(ARCH) $(CGOFLAG) go build -tags "$(PAM_TAG) $(FIPS_TAG)" -o $(BUILDDIR)/tctl $(BUILDFLAGS) ./tool/tctl
->>>>>>> 8db2a1ec
 
 .PHONY: $(BUILDDIR)/teleport
 $(BUILDDIR)/teleport: ensure-webassets bpf-bytecode rdpclient
@@ -510,40 +501,11 @@
 # Chaos tests have high concurrency, run without race detector and have TestChaos prefix.
 #
 .PHONY: test-go
-<<<<<<< HEAD
-test-go: ensure-webassets bpf-bytecode roletester rdpclient $(TEST_LOG_DIR) $(RENDER_TESTS)
-=======
 test-go: ensure-webassets bpf-bytecode rdpclient $(TEST_LOG_DIR) $(RENDER_TESTS)
->>>>>>> 8db2a1ec
 test-go: FLAGS ?= -race -shuffle on
 test-go: PACKAGES = $(shell go list ./... | grep -v integration | grep -v tool/tsh)
 test-go: CHAOS_FOLDERS = $(shell find . -type f -name '*chaos*.go' | xargs dirname | uniq)
 test-go: $(VERSRC) $(TEST_LOG_DIR)
-<<<<<<< HEAD
-	$(CGOFLAG) go test -cover -json -tags "$(PAM_TAG) $(FIPS_TAG) $(BPF_TAG) $(ROLETESTER_TAG) $(RDPCLIENT_TAG) $(TOUCHID_TAG)" $(PACKAGES) $(FLAGS) $(ADDFLAGS) \
-		| tee $(TEST_LOG_DIR)/unit.json \
-		| ${RENDER_TESTS}
-# rdpclient and libfido2 don't play well together, so we run libfido2 tests
-# separately.
-# TODO(codingllama): Run libfido2 tests along with others once RDP doesn't
-#  embed openssl/libcrypto.
-ifneq ("$(LIBFIDO2_TEST_TAG)", "")
-	$(CGOFLAG) go test -cover -json -tags "$(LIBFIDO2_TEST_TAG)" ./lib/auth/webauthncli/... $(FLAGS) $(ADDFLAGS) \
-		| tee $(TEST_LOG_DIR)/unit.json \
-		| ${RENDER_TESTS}
-endif
-# Make sure untagged touchid code build/tests.
-ifneq ("$(TOUCHID_TAG)", "")
-	$(CGOFLAG) go test -cover -json ./lib/auth/touchid/... $(FLAGS) $(ADDFLAGS) \
-		| tee $(TEST_LOG_DIR)/unit.json \
-		| ${RENDER_TESTS}
-endif
-	$(CGOFLAG_TSH) go test -cover -json -tags "$(PAM_TAG) $(FIPS_TAG) $(LIBFIDO2_TEST_TAG) $(TOUCHID_TAG)" github.com/gravitational/teleport/tool/tsh $(FLAGS) $(ADDFLAGS) \
-		| tee $(TEST_LOG_DIR)/unit.json \
-		| ${RENDER_TESTS}
-	$(CGOFLAG) go test -cover -json -tags "$(PAM_TAG) $(FIPS_TAG) $(BPF_TAG) $(ROLETESTER_TAG) $(RDPCLIENT_TAG)" -test.run=TestChaos $(CHAOS_FOLDERS) \
-		| tee $(TEST_LOG_DIR)/chaos.json \
-=======
 	$(CGOFLAG) go test -cover -json -tags "$(PAM_TAG) $(FIPS_TAG) $(BPF_TAG) $(RDPCLIENT_TAG) $(TOUCHID_TAG)" $(PACKAGES) $(FLAGS) $(ADDFLAGS) \
 		| tee $(TEST_LOG_DIR)/unit.json \
 		| ${RENDER_TESTS}
@@ -560,7 +522,6 @@
 ifneq ("$(TOUCHID_TAG)", "")
 	$(CGOFLAG) go test -cover -json ./lib/auth/touchid/... $(FLAGS) $(ADDFLAGS) \
 		| tee $(TEST_LOG_DIR)/unit.json \
->>>>>>> 8db2a1ec
 		| ${RENDER_TESTS}
 endif
 	$(CGOFLAG_TSH) go test -cover -json -tags "$(PAM_TAG) $(FIPS_TAG) $(LIBFIDO2_TEST_TAG) $(TOUCHID_TAG)" github.com/gravitational/teleport/tool/tsh $(FLAGS) $(ADDFLAGS) \
@@ -577,31 +538,16 @@
 		| tee $(TEST_LOG_DIR)/ci.json \
 		| ${RENDER_TESTS})
 
-.PHONY: test-ci
-test-ci: $(TEST_LOG_DIR) $(RENDER_TESTS)
-	(cd .cloudbuild/scripts && \
-		go test -cover -json ./... \
-		| tee $(TEST_LOG_DIR)/ci.json \
-		| ${RENDER_TESTS})
-
 #
 # Runs all Go tests except integration and chaos, called by CI/CD.
 #
 UNIT_ROOT_REGEX := ^TestRoot
 .PHONY: test-go-root
-<<<<<<< HEAD
-test-go-root: ensure-webassets bpf-bytecode roletester rdpclient $(TEST_LOG_DIR) $(RENDER_TESTS)
-test-go-root: FLAGS ?= -race -shuffle on
-test-go-root: PACKAGES = $(shell go list $(ADDFLAGS) ./... | grep -v integration)
-test-go-root: $(VERSRC)
-	$(CGOFLAG) go test -json -run "$(UNIT_ROOT_REGEX)" -tags "$(PAM_TAG) $(FIPS_TAG) $(BPF_TAG) $(ROLETESTER_TAG) $(RDPCLIENT_TAG)" $(PACKAGES) $(FLAGS) $(ADDFLAGS)
-=======
 test-go-root: ensure-webassets bpf-bytecode rdpclient $(TEST_LOG_DIR) $(RENDER_TESTS)
 test-go-root: FLAGS ?= -race -shuffle on
 test-go-root: PACKAGES = $(shell go list $(ADDFLAGS) ./... | grep -v integration)
 test-go-root: $(VERSRC)
 	$(CGOFLAG) go test -json -run "$(UNIT_ROOT_REGEX)" -tags "$(PAM_TAG) $(FIPS_TAG) $(BPF_TAG) $(RDPCLIENT_TAG)" $(PACKAGES) $(FLAGS) $(ADDFLAGS)
->>>>>>> 8db2a1ec
 		| tee $(TEST_LOG_DIR)/unit-root.json \
 		| ${RENDER_TESTS}
 
@@ -613,11 +559,7 @@
 test-api: FLAGS ?= -race -shuffle on
 test-api: PACKAGES = $(shell cd api && go list ./...)
 test-api: $(VERSRC) $(TEST_LOG_DIR) $(RENDER_TESTS)
-<<<<<<< HEAD
-	$(CGOFLAG) go test -json -tags "$(PAM_TAG) $(FIPS_TAG) $(BPF_TAG) $(ROLETESTER_TAG)" $(PACKAGES) $(FLAGS) $(ADDFLAGS) \
-=======
 	$(CGOFLAG) go test -json -tags "$(PAM_TAG) $(FIPS_TAG) $(BPF_TAG)" $(PACKAGES) $(FLAGS) $(ADDFLAGS) \
->>>>>>> 8db2a1ec
 		| tee $(TEST_LOG_DIR)/api.json \
 		| ${RENDER_TESTS}
 
@@ -659,11 +601,7 @@
 integration: PACKAGES = $(shell go list ./... | grep integration)
 integration:  $(TEST_LOG_DIR) $(RENDER_TESTS)
 	@echo KUBECONFIG is: $(KUBECONFIG), TEST_KUBE: $(TEST_KUBE)
-<<<<<<< HEAD
-	$(CGOFLAG) go test -timeout 30m -json -tags "$(PAM_TAG) $(FIPS_TAG) $(BPF_TAG) $(ROLETESTER_TAG) $(RDPCLIENT_TAG)" $(PACKAGES) $(FLAGS) \
-=======
 	$(CGOFLAG) go test -timeout 30m -json -tags "$(PAM_TAG) $(FIPS_TAG) $(BPF_TAG) $(RDPCLIENT_TAG)" $(PACKAGES) $(FLAGS) \
->>>>>>> 8db2a1ec
 		| tee $(TEST_LOG_DIR)/integration.json \
 		| $(RENDER_TESTS) -report-by test
 
@@ -956,10 +894,6 @@
 		api/types/types.proto \
 		api/types/webauthn/webauthn.proto \
 		api/types/wrappers/wrappers.proto \
-<<<<<<< HEAD
-		lib/datalog/types.proto \
-=======
->>>>>>> 8db2a1ec
 		lib/multiplexer/test/ping.proto \
 		lib/web/envelope.proto
 
@@ -983,13 +917,6 @@
 		--gogofast_out=plugins=grpc,$(GOGOPROTO_IMPORTMAP):. \
 		wrappers.proto
 
-<<<<<<< HEAD
-	cd lib/datalog && protoc -I=.:$$PROTO_INCLUDE \
-		--gogofast_out=plugins=grpc,$(GOGOPROTO_IMPORTMAP):. \
-		types.proto
-
-=======
->>>>>>> 8db2a1ec
 	cd lib/multiplexer/test && protoc -I=.:$$PROTO_INCLUDE \
 		--gogofast_out=plugins=grpc,$(GOGOPROTO_IMPORTMAP):. \
 		ping.proto
