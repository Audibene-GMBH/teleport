/*
Copyright 2021 Gravitational, Inc.

Licensed under the Apache License, Version 2.0 (the "License");
you may not use this file except in compliance with the License.
You may obtain a copy of the License at

    http://www.apache.org/licenses/LICENSE-2.0

Unless required by applicable law or agreed to in writing, software
distributed under the License is distributed on an "AS IS" BASIS,
WITHOUT WARRANTIES OR CONDITIONS OF ANY KIND, either express or implied.
See the License for the specific language governing permissions and
limitations under the License.
*/

package main

import (
	"context"
	"crypto/tls"
	"crypto/x509"
	"fmt"
	"net"
	"os"
	"os/exec"
	"strconv"
	"strings"
	"text/template"
	"time"

	"github.com/gravitational/trace"
	"golang.org/x/crypto/ssh"

	"github.com/gravitational/teleport/api/client/webclient"
	"github.com/gravitational/teleport/api/profile"
	"github.com/gravitational/teleport/api/utils/keypaths"
	libclient "github.com/gravitational/teleport/lib/client"
	"github.com/gravitational/teleport/lib/client/db/dbcmd"
	"github.com/gravitational/teleport/lib/defaults"
	"github.com/gravitational/teleport/lib/srv/alpnproxy"
	alpncommon "github.com/gravitational/teleport/lib/srv/alpnproxy/common"
	"github.com/gravitational/teleport/lib/utils"
)

// onProxyCommandSSH creates a local ssh proxy.
// In cases of TLS Routing the connection is established to the WebProxy with teleport-proxy-ssh ALPN protocol.
// and all ssh traffic is forwarded through the local ssh proxy.
//
// If proxy doesn't support TLS Routing the onProxyCommandSSH is used as ProxyCommand to remove proxy/site prefixes
// from destination node address to support multiple platform where 'cut -d' command is not provided.
// For more details please look at: Generate Windows-compatible OpenSSH config https://github.com/gravitational/teleport/pull/7848
func onProxyCommandSSH(cf *CLIConf) error {
	tc, err := makeClient(cf, false)
	if err != nil {
		return trace.Wrap(err)
	}

	proxyParams, err := getSSHProxyParams(cf, tc)
	if err != nil {
		return trace.Wrap(err)
	}

	if len(tc.JumpHosts) > 0 {
		err := setupJumpHost(cf, tc, *proxyParams)
		if err != nil {
			return trace.Wrap(err)
		}
	}

	if proxyParams.tlsRouting {
		return trace.Wrap(sshProxyWithTLSRouting(cf, tc, *proxyParams))
	}

	return trace.Wrap(sshProxy(tc, *proxyParams))
}

// getSSHProxyParams prepares parameters for establishing an SSH proxy.
func getSSHProxyParams(cf *CLIConf, tc *libclient.TeleportClient) (*sshProxyParams, error) {
	targetHost, targetPort, err := net.SplitHostPort(tc.Host)
	if err != nil {
		return nil, trace.Wrap(err)
	}
	// Without jump hosts, we will be connecting to the current Teleport client
	// proxy the user is logged into.
	if len(tc.JumpHosts) == 0 {
		proxyHost, proxyPort := tc.SSHProxyHostPort()
		if tc.TLSRoutingEnabled {
			proxyHost, proxyPort = tc.WebProxyHostPort()
		}
		return &sshProxyParams{
			proxyHost:   proxyHost,
			proxyPort:   strconv.Itoa(proxyPort),
			targetHost:  cleanTargetHost(targetHost, tc.WebProxyHost(), tc.SiteName),
			targetPort:  targetPort,
			clusterName: tc.SiteName,
			tlsRouting:  tc.TLSRoutingEnabled,
		}, nil
	}
	// When jump host is specified, we will be connecting to the jump host's
	// proxy directly. Call its ping endpoint to figure out the cluster details
	// such as cluster name, SSH proxy address, etc.
	ping, err := webclient.Find(&webclient.Config{
		Context:   cf.Context,
		ProxyAddr: tc.JumpHosts[0].Addr.Addr,
		Insecure:  tc.InsecureSkipVerify,
	})
	if err != nil {
		return nil, trace.Wrap(err)
	}
	sshProxyHost, sshProxyPort, err := ping.Proxy.SSHProxyHostPort()
	if err != nil {
		return nil, trace.Wrap(err)
	}
	return &sshProxyParams{
		proxyHost:   sshProxyHost,
		proxyPort:   sshProxyPort,
		targetHost:  targetHost,
		targetPort:  targetPort,
		clusterName: ping.ClusterName,
		tlsRouting:  ping.Proxy.TLSRoutingEnabled,
	}, nil
}

// setupJumpHost configures the client for connecting to the jump host's proxy.
func setupJumpHost(cf *CLIConf, tc *libclient.TeleportClient, sp sshProxyParams) error {
	return tc.WithoutJumpHosts(func(tc *libclient.TeleportClient) error {
		// Fetch certificate for the leaf cluster. This allows users to log
		// in once into the root cluster and let the proxy handle fetching
		// certificates for leaf clusters automatically.
		err := tc.LoadKeyForClusterWithReissue(cf.Context, sp.clusterName)
		if err != nil {
			return trace.Wrap(err)
		}
		// Update known_hosts with the leaf proxy's CA certificate, otherwise
		// users will be prompted to manually accept the key.
		err = tc.UpdateKnownHosts(cf.Context, sp.proxyHost, sp.clusterName)
		if err != nil {
			return trace.Wrap(err)
		}
		// We'll be connecting directly to the leaf cluster so make sure agent
		// loads correct host CA.
		tc.LocalAgent().UpdateCluster(sp.clusterName)
		return nil
	})
}

// sshProxyParams combines parameters for establishing an SSH proxy used
// as a ProxyCommand for SSH clients.
type sshProxyParams struct {
	// proxyHost is the Teleport proxy host name.
	proxyHost string
	// proxyPort is the Teleport proxy port.
	proxyPort string
	// targetHost is the target SSH node host name.
	targetHost string
	// targetPort is the target SSH node port.
	targetPort string
	// clusterName is the cluster where the SSH node resides.
	clusterName string
	// tlsRouting is true if the Teleport proxy has TLS routing enabled.
	tlsRouting bool
}

// cleanTargetHost cleans the targetHost and remote site and proxy suffixes.
// Before the `cut -d` command was used for this purpose but to support multi-platform OpenSSH clients the logic
// it was moved tsh proxy ssh command.
// For more details please look at: Generate Windows-compatible OpenSSH config https://github.com/gravitational/teleport/pull/7848
func cleanTargetHost(targetHost, proxyHost, siteName string) string {
	targetHost = strings.TrimSuffix(targetHost, "."+proxyHost)
	targetHost = strings.TrimSuffix(targetHost, "."+siteName)
	return targetHost
}

func sshProxyWithTLSRouting(cf *CLIConf, tc *libclient.TeleportClient, params sshProxyParams) error {
	pool, err := tc.LocalAgent().ClientCertPool(params.clusterName)
	if err != nil {
		return trace.Wrap(err)
	}
	tlsConfig := &tls.Config{
		RootCAs: pool,
	}

	lp, err := alpnproxy.NewLocalProxy(alpnproxy.LocalProxyConfig{
		RemoteProxyAddr:    net.JoinHostPort(params.proxyHost, params.proxyPort),
		Protocols:          []alpncommon.Protocol{alpncommon.ProtocolProxySSH},
		InsecureSkipVerify: cf.InsecureSkipVerify,
		ParentContext:      cf.Context,
		SNI:                params.proxyHost,
		SSHUser:            tc.HostLogin,
		SSHUserHost:        fmt.Sprintf("%s:%s", params.targetHost, params.targetPort),
		SSHHostKeyCallback: tc.HostKeyCallback,
		SSHTrustedCluster:  params.clusterName,
		ClientTLSConfig:    tlsConfig,
	})
	if err != nil {
		return trace.Wrap(err)
	}
	defer lp.Close()
	if err := lp.SSHProxy(cf.Context, tc.LocalAgent()); err != nil {
		return trace.Wrap(err)
	}
	return nil
}

func sshProxy(tc *libclient.TeleportClient, params sshProxyParams) error {
	sshPath, err := getSSHPath()
	if err != nil {
		return trace.Wrap(err)
	}
	keysDir := profile.FullProfilePath(tc.Config.KeysDir)
	knownHostsPath := keypaths.KnownHostsPath(keysDir)

	args := []string{
		"-A",
		// TODO: remove once we finish deprecating SHA1
		"-o", fmt.Sprintf("PubkeyAcceptedKeyTypes=+%s", ssh.CertAlgoRSAv01),
		"-o", fmt.Sprintf("UserKnownHostsFile=%s", knownHostsPath),
		"-p", params.proxyPort,
		params.proxyHost,
		"-s",
		fmt.Sprintf("proxy:%s:%s@%s", params.targetHost, params.targetPort, params.clusterName),
	}

	if tc.HostLogin != "" {
		args = append([]string{"-l", tc.HostLogin}, args...)
	}

	log.Debugf("Executing proxy command: %v %v.", sshPath, strings.Join(args, " "))

	child := exec.Command(sshPath, args...)
	child.Stdin = os.Stdin
	child.Stdout = os.Stdout
	child.Stderr = os.Stderr
	return trace.Wrap(child.Run())
}

func onProxyCommandDB(cf *CLIConf) error {
	client, err := makeClient(cf, false)
	if err != nil {
		return trace.Wrap(err)
	}
	profile, err := libclient.StatusCurrent(cf.HomePath, cf.Proxy, cf.IdentityFileIn)
	if err != nil {
		return trace.Wrap(err)
	}
	routeToDatabase, _, err := getDatabaseInfo(cf, client, cf.DatabaseService)
	if err != nil {
		return trace.Wrap(err)
	}
	if err := maybeDatabaseLogin(cf, client, profile, routeToDatabase); err != nil {
		return trace.Wrap(err)
	}

	if routeToDatabase.Protocol == defaults.ProtocolSnowflake && !cf.LocalProxyTunnel {
		return trace.BadParameter("Snowflake proxy works only in the tunnel mode. Please add --tunnel flag to enable it")
	}

	rootCluster, err := client.RootClusterName(cf.Context)
	if err != nil {
		return trace.Wrap(err)
	}

	addr := "localhost:0"
	if cf.LocalProxyPort != "" {
		addr = fmt.Sprintf("127.0.0.1:%s", cf.LocalProxyPort)
	}
	listener, err := net.Listen("tcp", addr)
	if err != nil {
		return trace.Wrap(err)
	}
	defer func() {
		if err := listener.Close(); err != nil {
			log.WithError(err).Warnf("Failed to close listener.")
		}
	}()

	proxyOpts, err := prepareLocalProxyOptions(&localProxyConfig{
		cliConf:          cf,
		teleportClient:   client,
		profile:          profile,
		routeToDatabase:  routeToDatabase,
		listener:         listener,
		localProxyTunnel: cf.LocalProxyTunnel,
	})
	if err != nil {
		return trace.Wrap(err)
	}

	lp, err := mkLocalProxy(cf.Context, proxyOpts)
	if err != nil {
		return trace.Wrap(err)
	}
	go func() {
		<-cf.Context.Done()
		lp.Close()
	}()

	if cf.LocalProxyTunnel {
		addr, err := utils.ParseAddr(lp.GetAddr())
		if err != nil {
			return trace.Wrap(err)
		}
		cmd, err := dbcmd.NewCmdBuilder(client, profile, routeToDatabase, rootCluster,
			dbcmd.WithLocalProxy("localhost", addr.Port(0), ""),
			dbcmd.WithNoTLS(),
			dbcmd.WithLogger(log),
			dbcmd.WithPrintFormat(),
		).GetConnectCommand()
		if err != nil {
			return trace.Wrap(err)
		}
		err = dbProxyAuthTpl.Execute(os.Stdout, map[string]string{
			"database": routeToDatabase.ServiceName,
			"type":     dbProtocolToText(routeToDatabase.Protocol),
<<<<<<< HEAD
			"cluster":  tc.SiteName,
=======
			"cluster":  client.SiteName,
>>>>>>> c18c09f5
			"command":  fmt.Sprintf("%s %s", strings.Join(cmd.Env, " "), cmd.String()),
			"address":  listener.Addr().String(),
		})
		if err != nil {
			return trace.Wrap(err)
		}
	} else {
		err = dbProxyTpl.Execute(os.Stdout, map[string]string{
			"database": routeToDatabase.ServiceName,
			"address":  listener.Addr().String(),
			"ca":       profile.CACertPathForCluster(rootCluster),
			"cert":     profile.DatabaseCertPathForCluster(cf.SiteName, routeToDatabase.ServiceName),
			"key":      profile.KeyPath(),
		})
		if err != nil {
			return trace.Wrap(err)
		}
	}

	defer lp.Close()
	if err := lp.Start(cf.Context); err != nil {
		return trace.Wrap(err)
	}
	return nil
}

type localProxyOpts struct {
	proxyAddr string
	listener  net.Listener
	protocols []alpncommon.Protocol
	insecure  bool
	certFile  string
	keyFile   string
}

// protocol returns the first protocol or string if configuration doesn't contain any protocols.
func (l *localProxyOpts) protocol() string {
	if len(l.protocols) == 0 {
		return ""
	}
	return string(l.protocols[0])
}

func mkLocalProxy(ctx context.Context, opts localProxyOpts) (*alpnproxy.LocalProxy, error) {
	alpnProtocol, err := alpncommon.ToALPNProtocol(opts.protocol())
	if err != nil {
		return nil, trace.Wrap(err)
	}
	address, err := utils.ParseAddr(opts.proxyAddr)
	if err != nil {
		return nil, trace.Wrap(err)
	}
	certs, err := mkLocalProxyCerts(opts.certFile, opts.keyFile)
	if err != nil {
		return nil, trace.Wrap(err)
	}
	lp, err := alpnproxy.NewLocalProxy(alpnproxy.LocalProxyConfig{
		InsecureSkipVerify: opts.insecure,
		RemoteProxyAddr:    opts.proxyAddr,
		Protocols:          append([]alpncommon.Protocol{alpnProtocol}, opts.protocols...),
		Listener:           opts.listener,
		ParentContext:      ctx,
		SNI:                address.Host(),
		Certs:              certs,
	})
	if err != nil {
		return nil, trace.Wrap(err)
	}
	return lp, nil
}

func mkLocalProxyCerts(certFile, keyFile string) ([]tls.Certificate, error) {
	if certFile == "" && keyFile == "" {
		return []tls.Certificate{}, nil
	}
	if (certFile == "" && keyFile != "") || (certFile != "" && keyFile == "") {
		return nil, trace.BadParameter("both --cert-file and --key-file are required")
	}
	cert, err := tls.LoadX509KeyPair(certFile, keyFile)
	if err != nil {
		return nil, trace.Wrap(err)
	}
	return []tls.Certificate{cert}, nil
}

func onProxyCommandApp(cf *CLIConf) error {
	tc, err := makeClient(cf, false)
	if err != nil {
		return trace.Wrap(err)
	}

	appCerts, err := loadAppCertificate(tc, cf.AppName)
	if err != nil {
		return trace.Wrap(err)
	}

	address, err := utils.ParseAddr(tc.WebProxyAddr)
	if err != nil {
		return trace.Wrap(err)
	}

	addr := "localhost:0"
	if cf.LocalProxyPort != "" {
		addr = fmt.Sprintf("127.0.0.1:%s", cf.LocalProxyPort)
	}

	listener, err := net.Listen("tcp", addr)
	if err != nil {
		return trace.Wrap(err)
	}

	lp, err := alpnproxy.NewLocalProxy(alpnproxy.LocalProxyConfig{
		Listener:           listener,
		RemoteProxyAddr:    tc.WebProxyAddr,
		Protocols:          []alpncommon.Protocol{alpncommon.ProtocolHTTP},
		InsecureSkipVerify: cf.InsecureSkipVerify,
		ParentContext:      cf.Context,
		SNI:                address.Host(),
		Certs:              []tls.Certificate{appCerts},
	})
	if err != nil {
		if cerr := listener.Close(); cerr != nil {
			return trace.NewAggregate(err, cerr)
		}
		return trace.Wrap(err)
	}

	fmt.Printf("Proxying connections to %s on %v\n", cf.AppName, lp.GetAddr())

	go func() {
		<-cf.Context.Done()
		lp.Close()
	}()

	defer lp.Close()
	if err = lp.Start(cf.Context); err != nil {
		log.WithError(err).Errorf("Failed to start local proxy.")
	}

	return nil
}

// onProxyCommandAWS creates local proxes for AWS apps.
func onProxyCommandAWS(cf *CLIConf) error {
	awsApp, err := pickActiveAWSApp(cf)
	if err != nil {
		return trace.Wrap(err)
	}

	err = awsApp.StartLocalProxies()
	if err != nil {
		return trace.Wrap(err)
	}

	defer func() {
		if err := awsApp.Close(); err != nil {
			log.WithError(err).Error("Failed to close AWS app.")
		}
	}()

	envVars, err := awsApp.GetEnvVars()
	if err != nil {
		return trace.Wrap(err)
	}

	templateData := map[string]interface{}{
		"envVars":     envVars,
		"address":     awsApp.GetForwardProxyAddr(),
		"endpointURL": awsApp.GetEndpointURL(),
	}

	template := awsHTTPSProxyTemplate
	if cf.AWSEndpointURLMode {
		template = awsEndpointURLProxyTemplate
	}

	if err = template.Execute(os.Stdout, templateData); err != nil {
		return trace.Wrap(err)
	}

	<-cf.Context.Done()
	return nil
}

// loadAppCertificate loads the app certificate for the provided app.
func loadAppCertificate(tc *libclient.TeleportClient, appName string) (tls.Certificate, error) {
	key, err := tc.LocalAgent().GetKey(tc.SiteName, libclient.WithAppCerts{})
	if err != nil {
		return tls.Certificate{}, trace.Wrap(err)
	}
	cc, ok := key.AppTLSCerts[appName]
	if !ok {
		return tls.Certificate{}, trace.NotFound("please login into the application first. 'tsh app login'")
	}
	cert, err := tls.X509KeyPair(cc, key.Priv)
	if err != nil {
		return tls.Certificate{}, trace.Wrap(err)
	}

	expiresAt, err := getTLSCertExpireTime(cert)
	if err != nil {
		return tls.Certificate{}, trace.WrapWithMessage(err, "invalid certificate - please login to the application again. 'tsh app login'")
	}
	if time.Until(expiresAt) < 5*time.Second {
		return tls.Certificate{}, trace.BadParameter(
			"application %s certificate has expired, please re-login to the app using 'tsh app login'",
			appName)
	}
	return cert, nil
}

// getTLSCertExpireTime returns the certificate NotAfter time.
func getTLSCertExpireTime(cert tls.Certificate) (time.Time, error) {
	if len(cert.Certificate) < 1 {
		return time.Time{}, trace.NotFound("invalid certificate length")
	}
	x509cert, err := x509.ParseCertificate(cert.Certificate[0])
	if err != nil {
		return time.Time{}, trace.Wrap(err)
	}
	return x509cert.NotAfter, nil
}

// dbProxyTpl is the message that gets printed to a user when a database proxy is started.
var dbProxyTpl = template.Must(template.New("").Parse(`Started DB proxy on {{.address}}

Use following credentials to connect to the {{.database}} proxy:
  ca_file={{.ca}}
  cert_file={{.cert}}
  key_file={{.key}}
`))

func dbProtocolToText(protocol string) string {
	switch protocol {
	case defaults.ProtocolPostgres:
		return "PostgreSQL"
	case defaults.ProtocolCockroachDB:
		return "CockroachDB"
	case defaults.ProtocolMySQL:
		return "MySQL"
	case defaults.ProtocolMongoDB:
		return "MongoDB"
	case defaults.ProtocolRedis:
		return "Redis"
	case defaults.ProtocolSQLServer:
		return "SQL Server"
	}
	return ""
}

// dbProxyAuthTpl is the message that's printed for an authenticated db proxy.
var dbProxyAuthTpl = template.Must(template.New("").Parse(
	`Started authenticated tunnel for the {{.type}} database "{{.database}}" in cluster "{{.cluster}}" on {{.address}}.

Use the following command to connect to the database:
  $ {{.command}}
`))

// awsHTTPSProxyTemplate is the message that gets printed to a user when an
// HTTPS proxy is started.
var awsHTTPSProxyTemplate = template.Must(template.New("").Parse(
	`Started AWS proxy on {{.envVars.HTTPS_PROXY}}.

Use the following credentials and HTTPS proxy setting to connect to the proxy:
  AWS_ACCESS_KEY_ID={{.envVars.AWS_ACCESS_KEY_ID}}
  AWS_SECRET_ACCESS_KEY={{.envVars.AWS_SECRET_ACCESS_KEY}}
  AWS_CA_BUNDLE={{.envVars.AWS_CA_BUNDLE}}
  HTTPS_PROXY={{.envVars.HTTPS_PROXY}}
`))

// awsEndpointURLProxyTemplate is the message that gets printed to a user when an
// AWS endpoint URL proxy is started.
var awsEndpointURLProxyTemplate = template.Must(template.New("").Parse(
	`Started AWS proxy which serves as an AWS endpoint URL at {{.endpointURL}}.

In addition to the endpoint URL, use the following credentials to connect to the proxy:
  AWS_ACCESS_KEY_ID={{.envVars.AWS_ACCESS_KEY_ID}}
  AWS_SECRET_ACCESS_KEY={{.envVars.AWS_SECRET_ACCESS_KEY}}
  AWS_CA_BUNDLE={{.envVars.AWS_CA_BUNDLE}}
`))<|MERGE_RESOLUTION|>--- conflicted
+++ resolved
@@ -313,11 +313,7 @@
 		err = dbProxyAuthTpl.Execute(os.Stdout, map[string]string{
 			"database": routeToDatabase.ServiceName,
 			"type":     dbProtocolToText(routeToDatabase.Protocol),
-<<<<<<< HEAD
-			"cluster":  tc.SiteName,
-=======
 			"cluster":  client.SiteName,
->>>>>>> c18c09f5
 			"command":  fmt.Sprintf("%s %s", strings.Join(cmd.Env, " "), cmd.String()),
 			"address":  listener.Addr().String(),
 		})
