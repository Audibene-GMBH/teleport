/*
Copyright 2015-16 Gravitational, Inc.

Licensed under the Apache License, Version 2.0 (the "License");
you may not use this file except in compliance with the License.
You may obtain a copy of the License at

    http://www.apache.org/licenses/LICENSE-2.0

Unless required by applicable law or agreed to in writing, software
distributed under the License is distributed on an "AS IS" BASIS,
WITHOUT WARRANTIES OR CONDITIONS OF ANY KIND, either express or implied.
See the License for the specific language governing permissions and
limitations under the License.
*/

package config

import (
	"bytes"
	"encoding/base64"
	"fmt"
	"io"
	"io/ioutil"
	"net"
	"os"
	"path/filepath"
	"strings"
	"time"

	"gopkg.in/yaml.v2"

	"github.com/gravitational/teleport"
	"github.com/gravitational/teleport/lib/auth"
	"github.com/gravitational/teleport/lib/defaults"
	"github.com/gravitational/teleport/lib/service"
	"github.com/gravitational/teleport/lib/services"
	"github.com/gravitational/teleport/lib/utils"

	"github.com/gravitational/trace"
)

var (
	// all possible valid YAML config keys
	validKeys = map[string]bool{
		"seed_config":        true,
		"cluster_name":       true,
		"trusted_clusters":   true,
		"pid_file":           true,
		"cert_file":          true,
		"private_key_file":   true,
		"cert":               true,
		"private_key":        true,
		"checking_keys":      true,
		"checking_key_files": true,
		"signing_keys":       true,
		"signing_key_files":  true,
		"allowed_logins":     true,
		"teleport":           true,
		"enabled":            true,
		"ssh_service":        true,
		"proxy_service":      true,
		"auth_service":       true,
		"auth_token":         true,
		"auth_servers":       true,
		"domain_name":        true,
		"storage":            true,
		"nodename":           true,
		"log":                true,
		"period":             true,
		"connection_limits":  true,
		"max_connections":    true,
		"max_users":          true,
		"rates":              true,
		"commands":           true,
		"labels":             false,
		"output":             true,
		"severity":           true,
		"role":               true,
		"name":               true,
		"type":               true,
		"data_dir":           true,
		"peers":              true,
		"prefix":             true,
		"web_listen_addr":    true,
		"tunnel_listen_addr": true,
		"ssh_listen_addr":    true,
		"listen_addr":        true,
		"https_key_file":     true,
		"https_cert_file":    true,
		"advertise_ip":       true,
		"tls_key_file":       true,
		"tls_cert_file":      true,
		"tls_ca_file":        true,
		"authorities":        true,
		"keys":               true,
		"reverse_tunnels":    true,
		"addresses":          true,
		"oidc_connectors":    true,
		"id":                 true,
		"issuer_url":         true,
		"client_id":          true,
		"client_secret":      true,
		"redirect_url":       true,
		"tokens":             true,
		"u2fappid":           true,
		"u2ftrustedfacets":   true,
	}
)

// FileConfig structre represents the teleport configuration stored in a config file
// in YAML format (usually /etc/teleport.yaml)
//
// Use config.ReadFromFile() to read the parsed FileConfig from a YAML file.
type FileConfig struct {
	Global `yaml:"teleport,omitempty"`
	Auth   Auth  `yaml:"auth_service,omitempty"`
	SSH    SSH   `yaml:"ssh_service,omitempty"`
	Proxy  Proxy `yaml:"proxy_service,omitempty"`
}

type YAMLMap map[interface{}]interface{}

// ReadFromFile reads Teleport configuration from a file. Currently only YAML
// format is supported
func ReadFromFile(filePath string) (*FileConfig, error) {
	ext := strings.ToLower(filepath.Ext(filePath))
	if ext != ".yaml" && ext != ".yml" {
		return nil, trace.BadParameter(
			"'%v' invalid configuration file type: '%v'. Only .yml is supported", filePath, ext)
	}
	f, err := os.Open(filePath)
	if err != nil {
		return nil, trace.Wrap(err, fmt.Sprintf("failed to open file: %v", filePath))
	}
	defer f.Close()
	return ReadConfig(f)
}

// ReadFromString reads values from base64 encoded byte string
func ReadFromString(configString string) (*FileConfig, error) {
	data, err := base64.StdEncoding.DecodeString(configString)
	if err != nil {
		return nil, trace.BadParameter(
			"confiugraion should be base64 encoded: %v", err)
	}
	return ReadConfig(bytes.NewBuffer(data))
}

// ReadConfig reads Teleport configuration from reader in YAML format
func ReadConfig(reader io.Reader) (*FileConfig, error) {
	// read & parse YAML config:
	bytes, err := ioutil.ReadAll(reader)
	if err != nil {
		return nil, trace.Wrap(err, "failed reading Teleport configuration")
	}
	var fc FileConfig
	if err = yaml.Unmarshal(bytes, &fc); err != nil {
		return nil, trace.Wrap(err, "failed to parse Teleport configuration")
	}
	// now check for unknown (misspelled) config keys:
	var validateKeys func(m YAMLMap) error
	validateKeys = func(m YAMLMap) error {
		var recursive, ok bool
		var key string
		for k, v := range m {
			if key, ok = k.(string); ok {
				if recursive, ok = validKeys[key]; !ok {
					return trace.BadParameter("unrecognized configuration key: '%v'", key)
				}
				if recursive {
					if m2, ok := v.(YAMLMap); ok {
						if err := validateKeys(m2); err != nil {
							return err
						}
					}
				}
			}
		}
		return nil
	}
	// validate configuration keys:
	var tmp YAMLMap
	if err = yaml.Unmarshal(bytes, &tmp); err != nil {
		return nil, trace.BadParameter("error parsing YAML config")
	}
	if err = validateKeys(tmp); err != nil {
		return nil, trace.Wrap(err)
	}
	return &fc, nil
}

// MakeSampleFileConfig returns a sample config structure populated by defaults,
// useful to generate sample configuration files
func MakeSampleFileConfig() (fc *FileConfig) {
	conf := service.MakeDefaultConfig()

	// sample global config:
	var g Global
	g.NodeName = conf.Hostname
	g.AuthToken = "cluster-join-token"
	g.Logger.Output = "stderr"
	g.Logger.Severity = "INFO"
	g.AuthServers = []string{defaults.AuthListenAddr().Addr}
	g.Limits.MaxConnections = defaults.LimiterMaxConnections
	g.Limits.MaxUsers = defaults.LimiterMaxConcurrentUsers
	g.DataDir = defaults.DataDir
	g.Storage.Type = conf.Auth.RecordsBackend.Type
	g.PIDFile = "/var/run/teleport.pid"

	// sample SSH config:
	var s SSH
	s.EnabledFlag = "yes"
	s.ListenAddress = conf.SSH.Addr.Addr
	s.Commands = []CommandLabel{
		{
			Name:    "hostname",
			Command: []string{"/usr/bin/hostname"},
			Period:  time.Minute,
		},
		{
			Name:    "arch",
			Command: []string{"/usr/bin/uname", "-p"},
			Period:  time.Hour,
		},
	}
	s.Labels = map[string]string{
		"db_type": "postgres",
		"db_role": "master",
	}

	// sample Auth config:
	var a Auth
	a.ListenAddress = conf.Auth.SSHAddr.Addr
	a.EnabledFlag = "yes"
<<<<<<< HEAD
	a.U2fAppId = conf.Auth.U2fAppId
	a.U2fTrustedFacets = conf.Auth.U2fTrustedFacets
=======
	a.StaticTokens = []StaticToken{"proxy,node:cluster-join-token"}
>>>>>>> 6943f298

	// sample proxy config:
	var p Proxy
	p.EnabledFlag = "yes"
	p.ListenAddress = conf.Proxy.SSHAddr.Addr
	p.WebAddr = conf.Proxy.WebAddr.Addr
	p.TunAddr = conf.Proxy.ReverseTunnelListenAddr.Addr
	p.CertFile = "/etc/teleport/teleport.crt"
	p.KeyFile = "/etc/teleport/teleport.key"

	fc = &FileConfig{
		Global: g,
		Proxy:  p,
		SSH:    s,
		Auth:   a,
	}
	return fc
}

// MakeAuthPeerFileConfig returns a sample configuration for auth
// server peer that shares etcd backend
func MakeAuthPeerFileConfig(domainName string, token string) (fc *FileConfig) {
	conf := service.MakeDefaultConfig()

	// sample global config:
	var g Global
	g.NodeName = conf.Hostname
	g.AuthToken = token
	g.Logger.Output = "stderr"
	g.Logger.Severity = "INFO"
	g.AuthServers = []string{"<insert auth server peer address here>"}
	g.Limits.MaxConnections = defaults.LimiterMaxConnections
	g.Limits.MaxUsers = defaults.LimiterMaxConcurrentUsers
	g.Storage.Type = teleport.ETCDBackendType
	g.Storage.Prefix = defaults.ETCDPrefix
	g.Storage.Peers = []string{"insert ETCD peers addresses here"}

	// sample Auth config:
	var a Auth
	a.ListenAddress = conf.Auth.SSHAddr.Addr
	a.EnabledFlag = "yes"
	a.DomainName = domainName

	var p Proxy
	p.EnabledFlag = "no"

	var s SSH
	s.EnabledFlag = "no"

	fc = &FileConfig{
		Global: g,
		Auth:   a,
		Proxy:  p,
		SSH:    s,
	}
	return fc
}

// DebugDumpToYAML allows for quick YAML dumping of the config
func (conf *FileConfig) DebugDumpToYAML() string {
	bytes, err := yaml.Marshal(&conf)
	if err != nil {
		panic(err)
	}
	return string(bytes)
}

// ConnectionRate configures rate limiter
type ConnectionRate struct {
	Period  time.Duration `yaml:"period"`
	Average int64         `yaml:"average"`
	Burst   int64         `yaml:"burst"`
}

// ConnectionLimits sets up connection limiter
type ConnectionLimits struct {
	MaxConnections int64            `yaml:"max_connections"`
	MaxUsers       int              `yaml:"max_users"`
	Rates          []ConnectionRate `yaml:"rates,omitempty"`
}

// Log configures teleport logging
type Log struct {
	// Output defines where logs go. It can be one of the following: "stderr", "stdout" or
	// a path to a log file
	Output string `yaml:"output,omitempty"`
	// Severity defines how verbose the log will be. Possible valus are "error", "info", "warn"
	Severity string `yaml:"severity,omitempty"`
}

// StorageBackend is used for 'storage' config section. stores values for 'boltdb' and 'etcd'
type StorageBackend struct {
	// Type can be "bolt" or "etcd"
	Type string `yaml:"type,omitempty"`
	// Peers is a lsit of etcd peers,  valid only for etcd
	Peers []string `yaml:"peers,omitempty"`
	// Prefix is etcd key prefix, valid only for etcd
	Prefix string `yaml:"prefix,omitempty"`
	// TLSCertFile is a tls client cert file, used for etcd
	TLSCertFile string `yaml:"tls_cert_file,omitempty"`
	// TLSKeyFile is a file with TLS private key for client auth
	TLSKeyFile string `yaml:"tls_key_file,omitempty"`
	// TLSCAFile is a tls client trusted CA file, used for etcd
	TLSCAFile string `yaml:"tls_ca_file,omitempty"`
}

// Global is 'teleport' (global) section of the config file
type Global struct {
	NodeName    string           `yaml:"nodename,omitempty"`
	PIDFile     string           `yaml:"pid_file,omitempty"`
	AuthToken   string           `yaml:"auth_token,omitempty"`
	AuthServers []string         `yaml:"auth_servers,omitempty"`
	Limits      ConnectionLimits `yaml:"connection_limits,omitempty"`
	Logger      Log              `yaml:"log,omitempty"`
	Storage     StorageBackend   `yaml:"storage,omitempty"`
	AdvertiseIP net.IP           `yaml:"advertise_ip,omitempty"`
	DataDir     string           `yaml:"data_dir,omitempty"`

	// Keys holds the list of SSH key/cert pairs used by all services
	// Each service (like proxy, auth, node) can find the key it needs
	// by looking into certificate
	Keys []KeyPair `yaml:"keys,omitempty"`

	// SeedConfig [GRAVITATIONAL USE] when set to true, Teleport treats
	// its configuration file simply as a seed data on initial start-up.
	// For OSS Teleport it should always be 'false' by default.
	SeedConfig bool `yaml:"seed_config,omitempty"`
}

// Service is a common configuration of a teleport service
type Service struct {
	EnabledFlag   string `yaml:"enabled,omitempty"`
	ListenAddress string `yaml:"listen_addr,omitempty"`
}

// Configured determines if a given "_service" section has been specified
func (s *Service) Configured() bool {
	return s.EnabledFlag != ""
}

// Enabled determines if a given "_service" section has been set to 'true'
func (s *Service) Enabled() bool {
	switch strings.ToLower(s.EnabledFlag) {
	case "", "yes", "yeah", "y", "true", "1":
		return true
	}
	return false
}

// Disabled returns 'true' if the service has been deliverately turned off
func (s *Service) Disabled() bool {
	return s.Configured() && !s.Enabled()
}

// Auth is 'auth_service' section of the config file
type Auth struct {
	Service `yaml:",inline"`
	// DomainName is the name of the CA who manages this cluster
	DomainName string `yaml:"cluster_name,omitempty"`

	// TrustedClustersFile is a file path to a file containing public CA keys
	// of clusters we trust. One key per line, those starting with '#' are comments
	TrustedClusters []TrustedCluster `yaml:"trusted_clusters,omitempty"`

	// FOR INTERNAL USE:
	// Authorities : 3rd party certificate authorities (CAs) this auth service trusts.
	Authorities []Authority `yaml:"authorities,omitempty"`

	// FOR INTERNAL USE:
	// ReverseTunnels is a list of SSH tunnels to 3rd party proxy services (used to talk
	// to 3rd party auth servers we trust)
	ReverseTunnels []ReverseTunnel `yaml:"reverse_tunnels,omitempty"`

	// OIDCConnectors is a list of trusted OpenID Connect Identity providers
	OIDCConnectors []OIDCConnector `yaml:"oidc_connectors"`

	// StaticTokens are pre-defined host provisioning tokens supplied via config file for
	// environments where paranoid security is not needed
	//
	// Each token string has the following format: "role1,role2,..:token",
	// for exmple: "auth,proxy,node:MTIzNGlvemRmOWE4MjNoaQo"
	StaticTokens []StaticToken `yaml:"tokens,omitempty"`

	U2fAppId string `yaml:"u2fappid,omitempty"`

	U2fTrustedFacets []string `yaml:"u2ftrustedfacets,omitempty"`
}

// TrustedCluster struct holds configuration values under "trusted_clusters" key
type TrustedCluster struct {
	// KeyFile is a path to a remote authority (AKA "trusted cluster") public keys
	KeyFile string `yaml:"key_file,omitempty"`
	// AllowedLogins is a comma-separated list of user logins allowed from that cluster
	AllowedLogins string `yaml:"allow_logins,omitempty"`
	// TunnelAddr is a comma-separated list of reverse tunnel addressess to
	// connect to
	TunnelAddr string `yaml:"tunnel_addr,omitempty"`
}

type StaticToken string

// SSH is 'ssh_service' section of the config file
type SSH struct {
	Service  `yaml:",inline"`
	Labels   map[string]string `yaml:"labels,omitempty"`
	Commands []CommandLabel    `yaml:"commands,omitempty"`
}

// CommandLabel is `command` section of `ssh_service` in the config file
type CommandLabel struct {
	Name    string        `yaml:"name"`
	Command []string      `yaml:"command,flow"`
	Period  time.Duration `yaml:"period"`
}

// Proxy is `proxy_service` section of the config file:
type Proxy struct {
	Service  `yaml:",inline"`
	WebAddr  string `yaml:"web_listen_addr,omitempty"`
	TunAddr  string `yaml:"tunnel_listen_addr,omitempty"`
	KeyFile  string `yaml:"https_key_file,omitempty"`
	CertFile string `yaml:"https_cert_file,omitempty"`
}

// ReverseTunnel is a SSH reverse tunnel mantained by one cluster's
// proxy to remote Teleport proxy
type ReverseTunnel struct {
	DomainName string   `yaml:"domain_name"`
	Addresses  []string `yaml:"addresses"`
}

// ConvertAndValidate returns validated services.ReverseTunnel or nil and error otherwize
func (t *ReverseTunnel) ConvertAndValidate() (*services.ReverseTunnel, error) {
	for i := range t.Addresses {
		addr, err := utils.ParseHostPortAddr(t.Addresses[i], defaults.SSHProxyTunnelListenPort)
		if err != nil {
			return nil, trace.Wrap(err, "Invalid address for tunnel %v", t.DomainName)
		}
		t.Addresses[i] = addr.String()
	}

	out := &services.ReverseTunnel{
		DomainName: t.DomainName,
		DialAddrs:  t.Addresses,
	}
	if err := out.Check(); err != nil {
		return nil, trace.Wrap(err)
	}
	return out, nil
}

// KeyPair is a pair of private key and certificates
type KeyPair struct {
	// PrivateKeyFile is a path to file with private key
	PrivateKeyFile string `yaml:"private_key_file"`
	// CertFile is a path to file with OpenSSH certificate
	CertFile string `yaml:"cert_file"`
	// PrivateKey is PEM encoded OpenSSH private key
	PrivateKey string `yaml:"private_key"`
	// Cert is certificate in OpenSSH authorized keys format
	Cert string `yaml:"cert"`
}

// Identity parses keypair into auth server identity
func (k *KeyPair) Identity() (*auth.Identity, error) {
	var keyBytes []byte
	var err error
	if k.PrivateKeyFile != "" {
		keyBytes, err = ioutil.ReadFile(k.PrivateKeyFile)
		if err != nil {
			return nil, trace.ConvertSystemError(err)
		}
	} else {
		keyBytes = []byte(k.PrivateKey)
	}
	var certBytes []byte
	if k.CertFile != "" {
		certBytes, err = ioutil.ReadFile(k.CertFile)
		if err != nil {
			return nil, trace.ConvertSystemError(err)
		}
	} else {
		certBytes = []byte(k.Cert)
	}
	return auth.ReadIdentityFromKeyPair(keyBytes, certBytes)
}

// Authority is a host or user certificate authority that
// can check and if it has private key stored as well, sign it too
type Authority struct {
	// Type is either user or host certificate authority
	Type services.CertAuthType `yaml:"type"`
	// DomainName identifies domain name this authority serves,
	// for host authorities that means base hostname of all servers,
	// for user authorities that means organization name
	DomainName string `yaml:"domain_name"`
	// Checkers is a list of SSH public keys that can be used to check
	// certificate signatures in OpenSSH authorized keys format
	CheckingKeys []string `yaml:"checking_keys"`
	// CheckingKeyFiles is a list of files
	CheckingKeyFiles []string `yaml:"checking_key_files"`
	// SigningKeys is a list of PEM-encoded private keys used for signing
	SigningKeys []string `yaml:"signing_keys"`
	// SigningKeyFiles is a list of paths to PEM encoded private keys used for signing
	SigningKeyFiles []string `yaml:"signing_key_files"`
	// AllowedLogins is a list of allowed logins for users within
	// this certificate authority
	AllowedLogins []string `yaml:"allowed_logins"`
}

// Parse reads values and returns parsed CertAuthority
func (a *Authority) Parse() (*services.CertAuthority, error) {
	ca := &services.CertAuthority{
		AllowedLogins: a.AllowedLogins,
		DomainName:    a.DomainName,
		Type:          a.Type,
	}

	for _, path := range a.CheckingKeyFiles {
		keyBytes, err := utils.ReadPath(path)
		if err != nil {
			return nil, trace.Wrap(err)
		}
		ca.CheckingKeys = append(ca.CheckingKeys, keyBytes)
	}

	for _, val := range a.CheckingKeys {
		ca.CheckingKeys = append(ca.CheckingKeys, []byte(val))
	}

	for _, path := range a.SigningKeyFiles {
		keyBytes, err := utils.ReadPath(path)
		if err != nil {
			return nil, trace.Wrap(err)
		}
		ca.SigningKeys = append(ca.SigningKeys, keyBytes)
	}

	for _, val := range a.SigningKeys {
		ca.SigningKeys = append(ca.SigningKeys, []byte(val))
	}

	return ca, nil
}

// OIDCConnector specifies configuration fo Open ID Connect compatible external
// identity provider, e.g. google in some organisation
type OIDCConnector struct {
	// ID is a provider id, 'e.g.' google, used internally
	ID string `yaml:"id"`
	// Issuer URL is the endpoint of the provider, e.g. https://accounts.google.com
	IssuerURL string `yaml:"issuer_url"`
	// ClientID is id for authentication client (in our case it's our Auth server)
	ClientID string `yaml:"client_id"`
	// ClientSecret is used to authenticate our client and should not
	// be visible to end user
	ClientSecret string `yaml:"client_secret"`
	// RedirectURL - Identity provider will use this URL to redirect
	// client's browser back to it after successfull authentication
	// Should match the URL on Provider's side
	RedirectURL string `yaml:"redirect_url"`
}

// Parse parses config struct into services connector and checks if it's valid
func (o *OIDCConnector) Parse() (*services.OIDCConnector, error) {
	other := &services.OIDCConnector{
		ID:           o.ID,
		IssuerURL:    o.IssuerURL,
		ClientID:     o.ClientID,
		ClientSecret: o.ClientSecret,
		RedirectURL:  o.RedirectURL,
	}
	if err := other.Check(); err != nil {
		return nil, trace.Wrap(err)
	}
	return other, nil
}

// Parse() is applied to a string in "role,role,role:token" format. It breaks it
// apart into a slice of roles, token and optional error
func (t StaticToken) Parse() (roles teleport.Roles, token string, err error) {
	parts := strings.Split(string(t), ":")
	if len(parts) != 2 {
		return nil, "", trace.Errorf("invalid static token spec: '%s'", t)
	}
	roles, err = teleport.ParseRoles(parts[0])
	return roles, parts[1], trace.Wrap(err)
}<|MERGE_RESOLUTION|>--- conflicted
+++ resolved
@@ -233,12 +233,9 @@
 	var a Auth
 	a.ListenAddress = conf.Auth.SSHAddr.Addr
 	a.EnabledFlag = "yes"
-<<<<<<< HEAD
 	a.U2fAppId = conf.Auth.U2fAppId
 	a.U2fTrustedFacets = conf.Auth.U2fTrustedFacets
-=======
 	a.StaticTokens = []StaticToken{"proxy,node:cluster-join-token"}
->>>>>>> 6943f298
 
 	// sample proxy config:
 	var p Proxy
