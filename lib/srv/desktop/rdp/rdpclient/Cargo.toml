--- conflicted
+++ resolved
@@ -20,10 +20,6 @@
 rand = { version = "0.8.5", features = ["getrandom"] }
 rand_chacha = "0.3.1"
 rsa = "0.6.1"
-<<<<<<< HEAD
-rdp-rs = { git = "https://github.com/gravitational/rdp-rs", rev = "17ec446ecb73c58b77ac47c6fc8598153f673076" }
-=======
 rdp-rs = { git = "https://github.com/gravitational/rdp-rs", rev = "6075679e7c9bd8e3c2136a87f097d05c7db3235f" }
->>>>>>> 8db2a1ec
 uuid = { version = "1.1.2", features = ["v4"] }
 utf16string = "0.2.0"
