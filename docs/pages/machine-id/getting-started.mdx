---
title: Machine ID Getting Started Guide
description: Getting started with Teleport Machine ID
---

In this getting started guide, you will configure Machine ID to issue
certificates that enable a bot user to connect to a remote host.

Here's an overview of what you will do:

1. Download and install `tbot` (=teleport.version=) on the host that will run
   Machine ID.
2. Create a bot user.
3. Start Machine ID.
4. Use certificates issued by Machine ID to connect to a remote machine.

## Prerequisites

- A host that you wish to assign an identity to using Machine ID.

(!docs/pages/includes/edition-prereqs-tabs.mdx!)

(!/docs/pages/includes/tctl.mdx!)

<Admonition 
type="note" 
title="Machine ID and TLS Routing" 
scopeOnly scope={["oss", "enterprise"]}
>

TLS Routing support was added to Machine ID in [Teleport
9.3](https://goteleport.com/docs/preview/upcoming-releases/#teleport-93). For
earlier versions, the Teleport Proxy Server will need to be configured with a
dedicated SSH listener.

```yaml
version: v1
proxy_service:
  enabled: "yes"
  listen_addr: "0.0.0.0:3023"
  ...
```
</Admonition>

## Step 1/4. Download and install Teleport (=teleport.version=)

In this step, you will be downloading and installing Teleport binaries onto the
machine you wish to assign an identity to.

Each Teleport package hosted on our downloads page ships with several useful
binaries, including `teleport`, `tctl`, `tsh`, and `tbot`:

- `teleport` is the daemon used to initialize a Teleport cluster; this binary is not used in this guide
- `tctl` is the administrative tool you will use to create the bot user (step 1/4)
- `tsh` is the client tool you will use to log in to the Teleport Cluster (steps 2/4 and 4/4)
- `tbot` is the Machine ID tool you will use to associate a bot user with a machine (step 3/4)

Machine ID is available starting from the Teleport `9.0.0` release. Download
the appropriate Teleport package for your platform from our
[downloads page](https://goteleport.com/teleport/download).

## Step 2/4. Create a bot user

Before you create a bot user, you need to determine which role(s) you want to
assign to it. You can use the `tctl` command below to examine what roles exist
on your system.

<ScopedBlock scope={["cloud"]}>
On your client machine, log in to Teleport using `tsh`, then use `tctl` to examine
what roles exist on your system.
</ScopedBlock>
<ScopedBlock scope={["oss","enterprise"]}>
Connect to the Teleport Auth Server and use `tctl` to examine what roles exist on
your system.
</ScopedBlock>

```code
$ tctl get roles --format=text
```

You will see something like the output below on a fresh install of Teleport with the
default roles—your cluster may have different roles. In this example, let's
assume you want to give the bot the `access` role to allow it to connect to
machines within your cluster.

```
Role    Allowed to login as                           Node Labels Access to resources
------- --------------------------------------------- ----------- ----------------------------------------
access  {{internal.logins}}                           <all nodes> event:list,read,session:read,list
auditor no-login-6566121f-b602-47f1-a118-c9c618ee5aec             session:list,read,event:list,read
editor                                                            user:list,create,read,update,delete,...
```

Machine ID can join with a token or the [IAM Method](https://goteleport.com/docs/setup/guides/joining-nodes-aws) on AWS.

<Tabs>
  <TabItem label="Token-based Joining">
  ```code
  $ tctl bots add robot --roles=access
  ```
  </TabItem>
  <TabItem label="IAM Method">
  First, create an IAM method token that specifies the AWS account from which
  the bot can join. Create the below file as `iam-token.yaml` then run `tctl
  create -f iam-token.yaml`.

  ```
  kind: token
  version: v2
  metadata:
    # The token name is not a secret because instances must prove that they are
    # running in your AWS account to use this token.
    name: iam-token
    # Set a long expiry time for how long you want to support IAM method for
    # joining. It is safe to set this value to a very long time.
    expires: "3000-01-01T00:00:00Z"
  spec:
    # Only allow bots to join using this token.
    roles: [Bot]

    # Set the join method to be IAM.
    join_method: iam

    # Define the name of the bot that will be allowed to use this token.
    bot_name: robot

    allow:
    # Restrict the AWS account and (optionally) ARN that can use this token.
    # This information can be obtained from running the
    # "aws sts get-caller-identity" command from the CLI.
    - aws_account: "111111111111"
      aws_arn: "arn:aws:sts::111111111111:assumed-role/teleport-bot-role/i-*"
  ```

  Next, create the bot user.

  ```
  $ tctl bots add robot --token=iam-token --roles=access
  ```
  </TabItem>
</Tabs>

## Step 3/4. Start Machine ID

Now start Machine ID using the `tbot` binary. The `tbot start` command will
start running Machine ID in a loop, writing renewable certificates to
`/var/lib/teleport/bot` and the short-lived certificates your application will
use to `/opt/machine-id`.

In a production environment you will want to run Machine ID in the background
using a service manager like systemd. However, in this guide you will run it in
the foreground to better understand how it works.

<Tabs>
  <TabItem label="Token-based Joining">

  <ScopedBlock scope={["oss", "enterprise"]}>

  ```code
  $ tbot start \
     --data-dir=/var/lib/teleport/bot \
     --destination-dir=/opt/machine-id \
     --token=(=presets.tokens.first=) \
     --join-method=token \
     --ca-pin=(=presets.ca_pin=) \
     --auth-server=auth.example.com:3025
  ```

  </ScopedBlock>
  <ScopedBlock scope={["cloud"]}>

  ```code
  $ tbot start \
     --data-dir=/var/lib/teleport/bot \
     --destination-dir=/opt/machine-id \
     --token=(=presets.tokens.first=) \
     --join-method=token \
     --ca-pin=(=presets.ca_pin=) \
     --auth-server=example.teleport.sh:443
  ```

  </ScopedBlock>

  </TabItem>
  <TabItem label="IAM Method">

  <ScopedBlock scope={["oss", "enterprise"]}>

  ```code
  $ tbot start \
     --data-dir=/var/lib/teleport/bot \
     --destination-dir=/opt/machine-id \
     --token=iam-token \
     --join-method=iam \
     --ca-pin=(=presets.ca_pin=) \
     --auth-server=auth.example.com:3025
  ```

  </ScopedBlock>
  <ScopedBlock scope={["cloud"]}>

  ```code
  $ tbot start \
     --data-dir=/var/lib/teleport/bot \
     --destination-dir=/opt/machine-id \
     --token=iam-token \
     --join-method=iam \
     --ca-pin=(=presets.ca_pin=) \
     --auth-server=example.teleport.sh:443
  ```

  </ScopedBlock>

  </TabItem>
</Tabs>

Replace the following fields with values from your own cluster.

<ScopedBlock scope={["cloud"]}>

- `token` is the token output by the `tctl bots add` command or the name of your IAM method token.
- `ca-pin` is the CA Pin for your Teleport cluster, and is output by the `tctl bots add` command.
<<<<<<< HEAD
- `destination-dir` is where Machine ID writes user certificates that can be used by applications and tools.
- `data-dir` is where Machine ID writes its private data, including its own short-lived renewable certificates. These should not be used by applications and tools.
=======
- `destination-dir` is where Machine ID writes renewable certificates, which are only used by Machine ID and should not be used by applications and tools.
- `data-dir` is where Machine ID writes the short-lived certificate. This certificate should be used by applications and tools.
>>>>>>> 2eb1ff1e
- `auth-server` is the address of your Teleport Cloud Proxy Server, for example `example.teleport.sh:443`.

</ScopedBlock>
<ScopedBlock scope={["oss","enterprise"]}>

- `token` is the token output by the `tctl bots add` command or the name of your IAM method token.
- `ca-pin` is the CA Pin for your Teleport cluster, and is output by the `tctl bots add` command.
<<<<<<< HEAD
- `destination-dir` is where Machine ID writes user certificates that can be used by applications and tools.
- `data-dir` is where Machine ID writes its private data, including its own short-lived renewable certificates. These should not be used by applications and tools.
=======
- `destination-dir` is where Machine ID writes renewable certificates, which are only used by Machine ID and should not be used by applications and tools.
- `data-dir` is where Machine ID writes the short-lived certificate. This certificate should be used by applications and tools.
>>>>>>> 2eb1ff1e
- `auth-server` is the address of your Teleport Auth Server, for example
  `auth.example.com:3025`. If your Machine ID host is in a different network
  than your Auth Server, use the public web address of your Proxy Service
  instead (e.g., `auth.example.com:443`). 

</ScopedBlock>

Now that Machine ID has successfully started, let's investigate the
`/opt/machine-id` directory to see what was written to disk.

```code
$ tree /opt/machine-id
machine-id
├── key
├── key.pub
├── known_hosts
├── ssh_config
├── sshcacerts
├── sshcert
├── tlscacerts
└── tlscert

0 directories, 8 files
```

This directory contains private key material in the `key.*` files, SSH
certificates in the `ssh*` files, X.509 certificates in the `tls*` files, and
OpenSSH configuration in the `ssh_config` and `known_hosts` files to make it easy
to integrate Machine ID with external applications and tools.

## Step 4/4. Use certificates issued by Machine ID

To use Machine ID, find a host that you want to connect to within your cluster
using `tsh ls`. You might see output like the following on your system.

```code
$ tsh ls
Node Name Address        Labels
--------- -------------- -----------------------------
node-name  127.0.0.1:3022 arch=x86_64,group=api-servers
```

<Details title="Not seeing Nodes?" opened={false}>

(!docs/pages/includes/node-logins.mdx!)

</Details>

To use Machine ID with the OpenSSH integration, run the following command to
connect to `node-name` within cluster `example.com`.

```
ssh -F /opt/machine-id/ssh_config root@node-name.example.com
```

<Admonition type="note" title="Roles must have logins defined">
  If you see the below error, it means the user you are trying to log in as is
  not specified under `logins` in the role you are using.

  ```code
  $ ssh -F /opt/machine-id/ssh_config root@node-name.example.com
  root@node-name: Permission denied (publickey).
  kex_exchange_identification: Connection closed by remote host
  ```

  If you have been following along with the `access` role, do the following.

  - Export the role by running `tctl get roles/access > access.yaml`
  - Edit the `logins` field in `access.yaml`
  - Update the role by running `tctl create -f access.yaml`
</Admonition>

Now you can replace any invocations of `ssh` with the above command to provide
your applications and tools a machine identity that can be rotated, audited,
and controlled with all the familiar Teleport access controls.

## Next Steps

Now that you know how to create a bot user to access resources in your
infrastructure, dive deeper into the topics relevant to your Machine ID
use-case, for example:

- [Machine ID with Ansible](./guides/ansible.mdx)
- [Machine ID with Jenkins](./guides/jenkins.mdx)
- [Machine ID with Databases](./guides/databases.mdx)<|MERGE_RESOLUTION|>--- conflicted
+++ resolved
@@ -220,13 +220,8 @@
 
 - `token` is the token output by the `tctl bots add` command or the name of your IAM method token.
 - `ca-pin` is the CA Pin for your Teleport cluster, and is output by the `tctl bots add` command.
-<<<<<<< HEAD
 - `destination-dir` is where Machine ID writes user certificates that can be used by applications and tools.
 - `data-dir` is where Machine ID writes its private data, including its own short-lived renewable certificates. These should not be used by applications and tools.
-=======
-- `destination-dir` is where Machine ID writes renewable certificates, which are only used by Machine ID and should not be used by applications and tools.
-- `data-dir` is where Machine ID writes the short-lived certificate. This certificate should be used by applications and tools.
->>>>>>> 2eb1ff1e
 - `auth-server` is the address of your Teleport Cloud Proxy Server, for example `example.teleport.sh:443`.
 
 </ScopedBlock>
@@ -234,15 +229,10 @@
 
 - `token` is the token output by the `tctl bots add` command or the name of your IAM method token.
 - `ca-pin` is the CA Pin for your Teleport cluster, and is output by the `tctl bots add` command.
-<<<<<<< HEAD
 - `destination-dir` is where Machine ID writes user certificates that can be used by applications and tools.
 - `data-dir` is where Machine ID writes its private data, including its own short-lived renewable certificates. These should not be used by applications and tools.
-=======
-- `destination-dir` is where Machine ID writes renewable certificates, which are only used by Machine ID and should not be used by applications and tools.
-- `data-dir` is where Machine ID writes the short-lived certificate. This certificate should be used by applications and tools.
->>>>>>> 2eb1ff1e
 - `auth-server` is the address of your Teleport Auth Server, for example
-  `auth.example.com:3025`. If your Machine ID host is in a different network
+  `auth.example.com:3025`. If your Machine ID hosst is in a different network
   than your Auth Server, use the public web address of your Proxy Service
   instead (e.g., `auth.example.com:443`). 
 
