--- conflicted
+++ resolved
@@ -97,26 +97,6 @@
     t2.xlarge: {Arch: HVM64}
 
   AWSRegionArch2AMI:
-<<<<<<< HEAD
-    # All AMIs from AWS - gravitational-teleport-ami-ent-9.3.5
-    eu-north-1: {HVM64: ami-05ff5c0be3d4b8da4}
-    ap-south-1: {HVM64 : ami-04f914069df70c911}
-    eu-west-1: {HVM64 : ami-09db5dd718189dfc9}
-    eu-west-2: {HVM64 : ami-0b38f8928bedc6fc6}
-    eu-west-3: {HVM64: ami-087bdce4ab6a2964d}
-    ap-northeast-1: {HVM64 : ami-01d51d3b9bb80743d}
-    ap-northeast-2: {HVM64 : ami-073f89bf1f5189978}
-    ap-northeast-3: {HVM64: ami-0a36f2dfdca83ea7d}
-    sa-east-1: {HVM64 : ami-09380602367b12b9e}
-    ca-central-1: {HVM64 : ami-058267e3184567d94}
-    ap-southeast-1: {HVM64 : ami-0563f16af2d76ac79}
-    ap-southeast-2: {HVM64 : ami-0a73c6914a01e43b2}
-    eu-central-1: {HVM64 : ami-03f6d364d7df662ba}
-    us-east-1: {HVM64 : ami-005ceac0151777970}
-    us-east-2: {HVM64 : ami-0e213bc98a74d933c}
-    us-west-1: {HVM64 : ami-0d52a7c70bd0150f5}
-    us-west-2: {HVM64 : ami-0ef090513e625acf9}
-=======
     # All AMIs from AWS - gravitational-teleport-ami-ent-9.3.7
     eu-north-1: {HVM64: ami-05ff5c0be3d4b8da4}
     ap-south-1: {HVM64 : ami-08310aaa9833ebf35}
@@ -135,7 +115,6 @@
     us-east-2: {HVM64 : ami-036712ce699991155}
     us-west-1: {HVM64 : ami-003d3d76e7d42d9f5}
     us-west-2: {HVM64 : ami-07a9edb79141cd4a4}
->>>>>>> 8db2a1ec
 
 Resources:
 # Auth server setup
