--- conflicted
+++ resolved
@@ -6,25 +6,6 @@
 ### OSS
 
 ```
-<<<<<<< HEAD
-# eu-north-1 v9.3.5 OSS: ami-0040873e6ee7738e6
-# ap-south-1 v9.3.5 OSS: ami-0b37542a900b756d1
-# eu-west-1 v9.3.5 OSS: ami-0b028aa8e9a1877e6
-# eu-west-2 v9.3.5 OSS: ami-0498c65d343759318
-# eu-west-3 v9.3.5 OSS: ami-06598f1cfb11cf908
-# ap-northeast-1 v9.3.5 OSS: ami-03cf56e54a5bd425d
-# ap-northeast-2 v9.3.5 OSS: ami-0521f73847d4237d4
-# ap-northeast-3 v9.3.5 OSS: ami-0bb6c5256c37b61ea
-# sa-east-1 v9.3.5 OSS: ami-0b7f9b559ef7389fd
-# ca-central-1 v9.3.5 OSS: ami-0421f854766b95d6b
-# ap-southeast-1 v9.3.5 OSS: ami-0dc3fb932aa49cd56
-# ap-southeast-2 v9.3.5 OSS: ami-0dbd504721c6ba167
-# eu-central-1 v9.3.5 OSS: ami-0be794cc5e32a2e99
-# us-east-1 v9.3.5 OSS: ami-0f57d482203c36e4f
-# us-east-2 v9.3.5 OSS: ami-016b2c1e3e1c7809e
-# us-west-1 v9.3.5 OSS: ami-0f9f4db9fe8ddf3c7
-# us-west-2 v9.3.5 OSS: ami-0a3ee4c3611949725
-=======
 # eu-north-1 v9.3.7 OSS: ami-0ad5cfa3263e60843
 # ap-south-1 v9.3.7 OSS: ami-05ec49e0cb4cfa0b4
 # eu-west-1 v9.3.7 OSS: ami-0a6c84253621e0ae3
@@ -42,31 +23,11 @@
 # us-east-2 v9.3.7 OSS: ami-0277513c18779bb09
 # us-west-1 v9.3.7 OSS: ami-0c1bc630fb529247c
 # us-west-2 v9.3.7 OSS: ami-00a2b9215a5502a97
->>>>>>> 8db2a1ec
 ```
 
 ### Enterprise
 
 ```
-<<<<<<< HEAD
-# eu-north-1 v9.3.5 Enterprise: ami-093c1ec64075e411b
-# ap-south-1 v9.3.5 Enterprise: ami-04f914069df70c911
-# eu-west-1 v9.3.5 Enterprise: ami-09db5dd718189dfc9
-# eu-west-2 v9.3.5 Enterprise: ami-0b38f8928bedc6fc6
-# eu-west-3 v9.3.5 Enterprise: ami-0330d76d26544816c
-# ap-northeast-1 v9.3.5 Enterprise: ami-01d51d3b9bb80743d
-# ap-northeast-2 v9.3.5 Enterprise: ami-073f89bf1f5189978
-# ap-northeast-3 v9.3.5 Enterprise: ami-04be867e17ade7c81
-# sa-east-1 v9.3.5 Enterprise: ami-09380602367b12b9e
-# ca-central-1 v9.3.5 Enterprise: ami-058267e3184567d94
-# ap-southeast-1 v9.3.5 Enterprise: ami-0563f16af2d76ac79
-# ap-southeast-2 v9.3.5 Enterprise: ami-0a73c6914a01e43b2
-# eu-central-1 v9.3.5 Enterprise: ami-03f6d364d7df662ba
-# us-east-1 v9.3.5 Enterprise: ami-005ceac0151777970
-# us-east-2 v9.3.5 Enterprise: ami-0e213bc98a74d933c
-# us-west-1 v9.3.5 Enterprise: ami-0d52a7c70bd0150f5
-# us-west-2 v9.3.5 Enterprise: ami-0ef090513e625acf9
-=======
 # eu-north-1 v9.3.7 Enterprise: ami-01616c2bac2af23eb
 # ap-south-1 v9.3.7 Enterprise: ami-08310aaa9833ebf35
 # eu-west-1 v9.3.7 Enterprise: ami-00ec5841d3fc047d2
@@ -84,31 +45,11 @@
 # us-east-2 v9.3.7 Enterprise: ami-036712ce699991155
 # us-west-1 v9.3.7 Enterprise: ami-003d3d76e7d42d9f5
 # us-west-2 v9.3.7 Enterprise: ami-07a9edb79141cd4a4
->>>>>>> 8db2a1ec
 ```
 
 ### Enterprise FIPS
 
 ```
-<<<<<<< HEAD
-# eu-north-1 v9.3.5 Enterprise FIPS: ami-0045bb571de84a503
-# ap-south-1 v9.3.5 Enterprise FIPS: ami-0f036c7d29df96b32
-# eu-west-1 v9.3.5 Enterprise FIPS: ami-09b2968f4a3ecccae
-# eu-west-2 v9.3.5 Enterprise FIPS: ami-05dd6310655386b83
-# eu-west-3 v9.3.5 Enterprise FIPS: ami-05e150457ee7e095f
-# ap-northeast-1 v9.3.5 Enterprise FIPS: ami-0515e421d633a3a6b
-# ap-northeast-2 v9.3.5 Enterprise FIPS: ami-088187ceb8ee067e0
-# ap-northeast-3 v9.3.5 Enterprise FIPS: ami-07d8ef9021a1e39d8
-# sa-east-1 v9.3.5 Enterprise FIPS: ami-0f4a90a19be3a6ae0
-# ca-central-1 v9.3.5 Enterprise FIPS: ami-02fd392040bb59ae0
-# ap-southeast-1 v9.3.5 Enterprise FIPS: ami-0a018d014cd5ca48f
-# ap-southeast-2 v9.3.5 Enterprise FIPS: ami-001855d04d395b75b
-# eu-central-1 v9.3.5 Enterprise FIPS: ami-003d458496991aa28
-# us-east-1 v9.3.5 Enterprise FIPS: ami-0f4a7cdf826d63fc4
-# us-east-2 v9.3.5 Enterprise FIPS: ami-0740d4618f8b4ba0a
-# us-west-1 v9.3.5 Enterprise FIPS: ami-01d3ec2ea878f6770
-# us-west-2 v9.3.5 Enterprise FIPS: ami-06ce3c3c4d949cfd3
-=======
 # eu-north-1 v9.3.7 Enterprise FIPS: ami-041b3e5470fbcfe96
 # ap-south-1 v9.3.7 Enterprise FIPS: ami-0502a265aba0345f0
 # eu-west-1 v9.3.7 Enterprise FIPS: ami-0fa6fca28915b4127
@@ -126,5 +67,4 @@
 # us-east-2 v9.3.7 Enterprise FIPS: ami-0581eb25ef4c0137b
 # us-west-1 v9.3.7 Enterprise FIPS: ami-0d217cbe03d095660
 # us-west-2 v9.3.7 Enterprise FIPS: ami-0c56f951e2bc55a2e
->>>>>>> 8db2a1ec
 ```